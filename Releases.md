--- conflicted
+++ resolved
@@ -2,19 +2,23 @@
 
 ## Unreleased
 
-<<<<<<< HEAD
 ## v0.9.0
-=======
-## v0.8.2
-
-### Bug fixes
->>>>>>> 0c901b6f
-
-- Fixed a remove bug in `Keymap` and `Keyset` ([#86](https://github.com/scrtlabs/secret-toolkit/pull/86)).
+
+### Features
+
 - Replace `cosmwasm-std` with `secret-cosmwasm-std` in prep for crates.io packages ([#87](https://github.com/scrtlabs/secret-toolkit/pull/87)).
-- Renamed `Prng` as `ContractPrng` ([#87](https://github.com/scrtlabs/secret-toolkit/pull/87)).
 - Add `RngCore` & `CryptoRng` trait to `Prng` ([#87](https://github.com/scrtlabs/secret-toolkit/pull/87)).
 - Added `from_env` function for `ContractPrng` that consumes `env.block.random` ([#87](https://github.com/scrtlabs/secret-toolkit/pull/87)).
+
+### Breaking
+
+- Renamed `Prng` as `ContractPrng` ([#87](https://github.com/scrtlabs/secret-toolkit/pull/87)).
+
+## v0.8.2
+
+### Bug fixes
+
+- Fixed a remove bug in `Keymap` and `Keyset` ([#86](https://github.com/scrtlabs/secret-toolkit/pull/86)).
 
 ## v0.8.1
 
