use core::fmt;
use schemars::JsonSchema;
use serde::{de::DeserializeOwned, Deserialize, Serialize};

use cosmwasm_std::{
    to_binary, Coin, HumanAddr, Querier, QueryRequest, StdError, StdResult, Uint128, WasmQuery,
};

use secret_toolkit_utils::space_pad;

/// TokenInfo response
#[derive(Serialize, Deserialize, Clone, Debug, PartialEq, JsonSchema)]
pub struct TokenInfo {
    pub name: String,
    pub symbol: String,
    pub decimals: u8,
    #[serde(skip_serializing_if = "Option::is_none")]
    pub total_supply: Option<Uint128>,
}

/// TokenConfig response
#[derive(Serialize, Deserialize, Clone, Debug, PartialEq, JsonSchema)]
pub struct TokenConfig {
    pub public_total_supply: bool,
    pub deposit_enabled: bool,
    pub redeem_enabled: bool,
    pub mint_enabled: bool,
    pub burn_enabled: bool,
}

/// Contract status
#[derive(Serialize, Deserialize, Clone, PartialEq, JsonSchema, Debug)]
pub enum ContractStatusLevel {
    NormalRun,
    StopAllButRedeems,
    StopAll,
}

/// ContractStatus Response
#[derive(Serialize, Deserialize, Clone, Debug, PartialEq, JsonSchema)]
pub struct ContractStatus {
    pub status: ContractStatusLevel,
}

/// ExchangeRate response
#[derive(Serialize, Deserialize, Clone, Debug, PartialEq, JsonSchema)]
pub struct ExchangeRate {
    pub rate: Uint128,
    pub denom: String,
}

/// Allowance response
#[derive(Serialize, Deserialize, Clone, Debug, PartialEq, JsonSchema)]
pub struct Allowance {
    pub spender: HumanAddr,
    pub owner: HumanAddr,
    pub allowance: Uint128,
    #[serde(skip_serializing_if = "Option::is_none")]
    pub expiration: Option<u64>,
}

/// Balance response
#[derive(Serialize, Deserialize, Clone, Debug, PartialEq, JsonSchema)]
pub struct Balance {
    pub amount: Uint128,
}

/// Transaction data
#[derive(Serialize, Deserialize, Clone, Debug, PartialEq, JsonSchema)]
pub struct Tx {
    pub id: u64,
    pub from: HumanAddr,
    pub sender: HumanAddr,
    pub receiver: HumanAddr,
    pub coins: Coin,
    #[serde(skip_serializing_if = "Option::is_none")]
    pub memo: Option<String>,
    // The block time and block height are optional so that the JSON schema
    // reflects that some SNIP-20 contracts may not include this info.
    pub block_time: Option<u64>,
    pub block_height: Option<u64>,
}

/// TransferHistory response
#[derive(Serialize, Deserialize, Clone, Debug, PartialEq, JsonSchema)]
pub struct TransferHistory {
    pub total: Option<u64>,
    pub txs: Vec<Tx>,
}

<<<<<<< HEAD
/// The type of transaction
#[derive(Serialize, Deserialize, JsonSchema, Clone, Debug, PartialEq)]
=======
/// Types of transactions for RichTx
#[derive(Serialize, Deserialize, Clone, Debug, PartialEq, JsonSchema)]
#[serde(rename_all = "snake_case")]
>>>>>>> 1045122c
pub enum TxAction {
    Transfer {
        from: HumanAddr,
        sender: HumanAddr,
        recipient: HumanAddr,
    },
    Mint {
        minter: HumanAddr,
        recipient: HumanAddr,
    },
    Burn {
        burner: HumanAddr,
        owner: HumanAddr,
    },
    Deposit {},
    Redeem {},
}

<<<<<<< HEAD
/// Detailed transaction data
#[derive(Serialize, Deserialize, JsonSchema, Clone, Debug, PartialEq)]
=======
/// Rich transaction data used for TransactionHistory
#[derive(Serialize, Deserialize, Clone, Debug, PartialEq, JsonSchema)]
>>>>>>> 1045122c
pub struct RichTx {
    pub id: u64,
    pub action: TxAction,
    pub coins: Coin,
    #[serde(skip_serializing_if = "Option::is_none")]
    pub memo: Option<String>,
    pub block_time: u64,
    pub block_height: u64,
}

/// TransactionHistory response
#[derive(Serialize, Deserialize, Clone, Debug, PartialEq, JsonSchema)]
pub struct TransactionHistory {
<<<<<<< HEAD
=======
    pub total: Option<u64>,
>>>>>>> 1045122c
    pub txs: Vec<RichTx>,
}

/// Minters response
#[derive(Serialize, Deserialize, Clone, Debug, PartialEq, JsonSchema)]
pub struct Minters {
    pub minters: Vec<HumanAddr>,
}

/// SNIP20 queries
#[derive(Serialize, Clone, Debug, Eq, PartialEq)]
#[serde(rename_all = "snake_case")]
pub enum QueryMsg {
    TokenInfo {},
    TokenConfig {},
    ContractStatus {},
    ExchangeRate {},
    Allowance {
        owner: HumanAddr,
        spender: HumanAddr,
        key: String,
    },
    Balance {
        address: HumanAddr,
        key: String,
    },
    TransferHistory {
        address: HumanAddr,
        key: String,
        page: Option<u32>,
        page_size: u32,
    },
    TransactionHistory {
        address: HumanAddr,
        key: String,
        page: Option<u32>,
        page_size: u32,
    },
    Minters {},
}

impl fmt::Display for QueryMsg {
    fn fmt(&self, f: &mut fmt::Formatter) -> fmt::Result {
        match *self {
            QueryMsg::TokenInfo { .. } => write!(f, "TokenInfo"),
            QueryMsg::TokenConfig { .. } => write!(f, "TokenConfig"),
            QueryMsg::ContractStatus { .. } => write!(f, "ContractStatus"),
            QueryMsg::ExchangeRate { .. } => write!(f, "ExchangeRate"),
            QueryMsg::Allowance { .. } => write!(f, "Allowance"),
            QueryMsg::Balance { .. } => write!(f, "Balance"),
            QueryMsg::TransferHistory { .. } => write!(f, "TransferHistory"),
            QueryMsg::TransactionHistory { .. } => write!(f, "TransactionHistory"),
            QueryMsg::Minters { .. } => write!(f, "Minters"),
        }
    }
}

impl QueryMsg {
    /// Returns a StdResult<T>, where T is the "Response" type that wraps the query answer
    ///
    /// # Arguments
    ///
    /// * `querier` - a reference to the Querier dependency of the querying contract
    /// * `block_size` - pad the message to blocks of this size
    /// * `callback_code_hash` - String holding the code hash of the contract being queried
    /// * `contract_addr` - address of the contract being queried
    pub fn query<Q: Querier, T: DeserializeOwned>(
        &self,
        querier: &Q,
        mut block_size: usize,
        callback_code_hash: String,
        contract_addr: HumanAddr,
    ) -> StdResult<T> {
        // can not have block size of 0
        if block_size == 0 {
            block_size = 1;
        }
        let mut msg = to_binary(self)?;
        space_pad(&mut msg.0, block_size);
        querier
            .query(&QueryRequest::Wasm(WasmQuery::Smart {
                contract_addr,
                callback_code_hash,
                msg,
            }))
            .map_err(|err| {
                StdError::generic_err(format!("Error performing {} query: {}", self, err))
            })
    }
}

/// enum used to screen for a ViewingKeyError response from an authenticated query
#[derive(Deserialize)]
#[serde(rename_all = "snake_case")]
pub enum AuthenticatedQueryResponse {
    Allowance {
        spender: HumanAddr,
        owner: HumanAddr,
        allowance: Uint128,
        expiration: Option<u64>,
    },
    Balance {
        amount: Uint128,
    },
    TransferHistory {
        txs: Vec<Tx>,
        total: Option<u64>,
    },
    TransactionHistory {
        txs: Vec<RichTx>,
        total: Option<u64>,
    },
    ViewingKeyError {
        msg: String,
    },
}
/// wrapper to deserialize TokenInfo response
#[derive(Deserialize)]
pub struct TokenInfoResponse {
    pub token_info: TokenInfo,
}

/// wrapper to deserialize TokenConfig response
#[derive(Deserialize)]
pub struct TokenConfigResponse {
    pub token_config: TokenConfig,
}

/// wrapper to deserialize ContractStatus response
#[derive(Deserialize)]
pub struct ContractStatusResponse {
    pub contract_status: ContractStatus,
}

/// wrapper to deserialize ExchangeRate response
#[derive(Deserialize)]
pub struct ExchangeRateResponse {
    pub exchange_rate: ExchangeRate,
}

<<<<<<< HEAD
/// wrapper to deserialize Allowance response
#[derive(Deserialize)]
pub struct AllowanceResponse {
    pub allowance: Allowance,
}

/// wrapper to deserialize Balance response
#[derive(Deserialize)]
pub struct BalanceResponse {
    pub balance: Balance,
}

/// wrapper to deserialize TransferHistory response
#[derive(Deserialize)]
pub struct TransferHistoryResponse {
    pub transfer_history: TransferHistory,
}

/// wrapper to deserialize TransactionHistory response
#[derive(Deserialize)]
pub struct TransactionHistoryResponse {
    pub transaction_history: TransactionHistory,
}

=======
>>>>>>> 1045122c
/// wrapper to deserialize Minters response
#[derive(Deserialize)]
pub struct MintersResponse {
    pub minters: Minters,
}

/// Returns a StdResult<TokenInfo> from performing TokenInfo query
///
/// # Arguments
///
/// * `querier` - a reference to the Querier dependency of the querying contract
/// * `block_size` - pad the message to blocks of this size
/// * `callback_code_hash` - String holding the code hash of the contract being queried
/// * `contract_addr` - address of the contract being queried
pub fn token_info_query<Q: Querier>(
    querier: &Q,
    block_size: usize,
    callback_code_hash: String,
    contract_addr: HumanAddr,
) -> StdResult<TokenInfo> {
    let answer: TokenInfoResponse =
        QueryMsg::TokenInfo {}.query(querier, block_size, callback_code_hash, contract_addr)?;
    Ok(answer.token_info)
}

/// Returns a StdResult<TokenConfig> from performing TokenConfig query
///
/// # Arguments
///
/// * `querier` - a reference to the Querier dependency of the querying contract
/// * `block_size` - pad the message to blocks of this size
/// * `callback_code_hash` - String holding the code hash of the contract being queried
/// * `contract_addr` - address of the contract being queried
pub fn token_config_query<Q: Querier>(
    querier: &Q,
    block_size: usize,
    callback_code_hash: String,
    contract_addr: HumanAddr,
) -> StdResult<TokenConfig> {
    let answer: TokenConfigResponse =
        QueryMsg::TokenConfig {}.query(querier, block_size, callback_code_hash, contract_addr)?;
    Ok(answer.token_config)
}

/// Returns a StdResult<ContractStatus> from performing ContractStatus query
///
/// # Arguments
///
/// * `querier` - a reference to the Querier dependency of the querying contract
/// * `block_size` - pad the message to blocks of this size
/// * `callback_code_hash` - String holding the code hash of the contract being queried
/// * `contract_addr` - address of the contract being queried
pub fn contract_status_query<Q: Querier>(
    querier: &Q,
    block_size: usize,
    callback_code_hash: String,
    contract_addr: HumanAddr,
) -> StdResult<ContractStatus> {
    let answer: ContractStatusResponse =
        QueryMsg::ContractStatus {}.query(querier, block_size, callback_code_hash, contract_addr)?;
    Ok(answer.contract_status)
}

/// Returns a StdResult<ExchangeRate> from performing ExchangeRate query
///
/// # Arguments
///
/// * `querier` - a reference to the Querier dependency of the querying contract
/// * `block_size` - pad the message to blocks of this size
/// * `callback_code_hash` - String holding the code hash of the contract being queried
/// * `contract_addr` - address of the contract being queried
pub fn exchange_rate_query<Q: Querier>(
    querier: &Q,
    block_size: usize,
    callback_code_hash: String,
    contract_addr: HumanAddr,
) -> StdResult<ExchangeRate> {
    let answer: ExchangeRateResponse =
        QueryMsg::ExchangeRate {}.query(querier, block_size, callback_code_hash, contract_addr)?;
    Ok(answer.exchange_rate)
}

/// Returns a StdResult<Allowance> from performing Allowance query
///
/// # Arguments
///
/// * `querier` - a reference to the Querier dependency of the querying contract
/// * `owner` - the address that owns the tokens
/// * `spender` - the address allowed to send/burn tokens
/// * `key` - String holding the authentication key needed to view the allowance
/// * `block_size` - pad the message to blocks of this size
/// * `callback_code_hash` - String holding the code hash of the contract being queried
/// * `contract_addr` - address of the contract being queried
#[allow(clippy::too_many_arguments)]
pub fn allowance_query<Q: Querier>(
    querier: &Q,
    owner: HumanAddr,
    spender: HumanAddr,
    key: String,
    block_size: usize,
    callback_code_hash: String,
    contract_addr: HumanAddr,
) -> StdResult<Allowance> {
    let answer: AuthenticatedQueryResponse = QueryMsg::Allowance {
        owner,
        spender,
        key,
    }
    .query(querier, block_size, callback_code_hash, contract_addr)?;
    match answer {
        AuthenticatedQueryResponse::Allowance {
            spender,
            owner,
            allowance,
            expiration,
        } => Ok(Allowance {
            spender,
            owner,
            allowance,
            expiration,
        }),
        AuthenticatedQueryResponse::ViewingKeyError { .. } => Err(StdError::unauthorized()),
        _ => Err(StdError::generic_err("Invalid Allowance query response")),
    }
}

/// Returns a StdResult<Balance> from performing Balance query
///
/// # Arguments
///
/// * `querier` - a reference to the Querier dependency of the querying contract
/// * `address` - the address whose balance should be displayed
/// * `key` - String holding the authentication key needed to view the balance
/// * `block_size` - pad the message to blocks of this size
/// * `callback_code_hash` - String holding the code hash of the contract being queried
/// * `contract_addr` - address of the contract being queried
pub fn balance_query<Q: Querier>(
    querier: &Q,
    address: HumanAddr,
    key: String,
    block_size: usize,
    callback_code_hash: String,
    contract_addr: HumanAddr,
) -> StdResult<Balance> {
    let answer: AuthenticatedQueryResponse = QueryMsg::Balance { address, key }.query(
        querier,
        block_size,
        callback_code_hash,
        contract_addr,
    )?;
    match answer {
        AuthenticatedQueryResponse::Balance { amount } => Ok(Balance { amount }),
        AuthenticatedQueryResponse::ViewingKeyError { .. } => Err(StdError::unauthorized()),
        _ => Err(StdError::generic_err("Invalid Balance query response")),
    }
}

/// Returns a StdResult<TransferHistory> from performing TransferHistory query
///
/// # Arguments
///
/// * `querier` - a reference to the Querier dependency of the querying contract
/// * `address` - the address whose transaction history should be displayed
/// * `key` - String holding the authentication key needed to view transactions
/// * `page` - Optional u32 representing the page number of transactions to display
/// * `page_size` - u32 number of transactions to return
/// * `block_size` - pad the message to blocks of this size
/// * `callback_code_hash` - String holding the code hash of the contract being queried
/// * `contract_addr` - address of the contract being queried
#[allow(clippy::too_many_arguments)]
pub fn transfer_history_query<Q: Querier>(
    querier: &Q,
    address: HumanAddr,
    key: String,
    page: Option<u32>,
    page_size: u32,
    block_size: usize,
    callback_code_hash: String,
    contract_addr: HumanAddr,
) -> StdResult<TransferHistory> {
    let answer: AuthenticatedQueryResponse = QueryMsg::TransferHistory {
        address,
        key,
        page,
        page_size,
    }
    .query(querier, block_size, callback_code_hash, contract_addr)?;
    match answer {
        AuthenticatedQueryResponse::TransferHistory { txs, total } => {
            Ok(TransferHistory { txs, total })
        }
        AuthenticatedQueryResponse::ViewingKeyError { .. } => Err(StdError::unauthorized()),
        _ => Err(StdError::generic_err(
            "Invalid TransferHistory query response",
        )),
    }
}

/// Returns a StdResult<TransactionHistory> from performing TransactionHistory query
///
/// # Arguments
///
/// * `querier` - a reference to the Querier dependency of the querying contract
/// * `address` - the address whose transaction history should be displayed
/// * `key` - String holding the authentication key needed to view transactions
/// * `page` - Optional u32 representing the page number of transactions to display
/// * `page_size` - u32 number of transactions to return
/// * `block_size` - pad the message to blocks of this size
/// * `callback_code_hash` - String holding the code hash of the contract being queried
/// * `contract_addr` - address of the contract being queried
#[allow(clippy::too_many_arguments)]
pub fn transaction_history_query<Q: Querier>(
    querier: &Q,
    address: HumanAddr,
    key: String,
    page: Option<u32>,
    page_size: u32,
    block_size: usize,
    callback_code_hash: String,
    contract_addr: HumanAddr,
) -> StdResult<TransactionHistory> {
    let answer: AuthenticatedQueryResponse = QueryMsg::TransactionHistory {
        address,
        key,
        page,
        page_size,
    }
    .query(querier, block_size, callback_code_hash, contract_addr)?;
    match answer {
        AuthenticatedQueryResponse::TransactionHistory { txs, total } => {
            Ok(TransactionHistory { txs, total })
        }
        AuthenticatedQueryResponse::ViewingKeyError { .. } => Err(StdError::unauthorized()),
        _ => Err(StdError::generic_err(
            "Invalid TransactionHistory query response",
        )),
    }
}

/// Returns a StdResult<TransactionHistory> from performing TransactionHistory query
///
/// # Arguments
///
/// * `querier` - a reference to the Querier dependency of the querying contract
/// * `address` - the address whose transaction history should be displayed
/// * `key` - String holding the authentication key needed to view transactions
/// * `page` - Optional u32 representing the page number of transactions to display
/// * `page_size` - u32 number of transactions to return
/// * `block_size` - pad the message to blocks of this size
/// * `callback_code_hash` - String holding the code hash of the contract being queried
/// * `contract_addr` - address of the contract being queried
#[allow(clippy::too_many_arguments)]
pub fn transaction_history_query<Q: Querier>(
    querier: &Q,
    address: HumanAddr,
    key: String,
    page: Option<u32>,
    page_size: u32,
    block_size: usize,
    callback_code_hash: String,
    contract_addr: HumanAddr,
) -> StdResult<TransactionHistory> {
    let answer: TransactionHistoryResponse = QueryMsg::TransactionHistory {
        address,
        key,
        page,
        page_size,
    }
        .query(querier, block_size, callback_code_hash, contract_addr)?;
    Ok(answer.transaction_history)
}

/// Returns a StdResult<Minters> from performing Minters query
///
/// # Arguments
///
/// * `querier` - a reference to the Querier dependency of the querying contract
/// * `block_size` - pad the message to blocks of this size
/// * `callback_code_hash` - String holding the code hash of the contract being queried
/// * `contract_addr` - address of the contract being queried
pub fn minters_query<Q: Querier>(
    querier: &Q,
    block_size: usize,
    callback_code_hash: String,
    contract_addr: HumanAddr,
) -> StdResult<Minters> {
    let answer: MintersResponse =
        QueryMsg::Minters {}.query(querier, block_size, callback_code_hash, contract_addr)?;
    Ok(answer.minters)
}<|MERGE_RESOLUTION|>--- conflicted
+++ resolved
@@ -88,14 +88,9 @@
     pub txs: Vec<Tx>,
 }
 
-<<<<<<< HEAD
-/// The type of transaction
-#[derive(Serialize, Deserialize, JsonSchema, Clone, Debug, PartialEq)]
-=======
 /// Types of transactions for RichTx
 #[derive(Serialize, Deserialize, Clone, Debug, PartialEq, JsonSchema)]
 #[serde(rename_all = "snake_case")]
->>>>>>> 1045122c
 pub enum TxAction {
     Transfer {
         from: HumanAddr,
@@ -114,13 +109,8 @@
     Redeem {},
 }
 
-<<<<<<< HEAD
-/// Detailed transaction data
-#[derive(Serialize, Deserialize, JsonSchema, Clone, Debug, PartialEq)]
-=======
 /// Rich transaction data used for TransactionHistory
 #[derive(Serialize, Deserialize, Clone, Debug, PartialEq, JsonSchema)]
->>>>>>> 1045122c
 pub struct RichTx {
     pub id: u64,
     pub action: TxAction,
@@ -134,10 +124,7 @@
 /// TransactionHistory response
 #[derive(Serialize, Deserialize, Clone, Debug, PartialEq, JsonSchema)]
 pub struct TransactionHistory {
-<<<<<<< HEAD
-=======
     pub total: Option<u64>,
->>>>>>> 1045122c
     pub txs: Vec<RichTx>,
 }
 
@@ -278,33 +265,6 @@
     pub exchange_rate: ExchangeRate,
 }
 
-<<<<<<< HEAD
-/// wrapper to deserialize Allowance response
-#[derive(Deserialize)]
-pub struct AllowanceResponse {
-    pub allowance: Allowance,
-}
-
-/// wrapper to deserialize Balance response
-#[derive(Deserialize)]
-pub struct BalanceResponse {
-    pub balance: Balance,
-}
-
-/// wrapper to deserialize TransferHistory response
-#[derive(Deserialize)]
-pub struct TransferHistoryResponse {
-    pub transfer_history: TransferHistory,
-}
-
-/// wrapper to deserialize TransactionHistory response
-#[derive(Deserialize)]
-pub struct TransactionHistoryResponse {
-    pub transaction_history: TransactionHistory,
-}
-
-=======
->>>>>>> 1045122c
 /// wrapper to deserialize Minters response
 #[derive(Deserialize)]
 pub struct MintersResponse {
@@ -363,8 +323,12 @@
     callback_code_hash: String,
     contract_addr: HumanAddr,
 ) -> StdResult<ContractStatus> {
-    let answer: ContractStatusResponse =
-        QueryMsg::ContractStatus {}.query(querier, block_size, callback_code_hash, contract_addr)?;
+    let answer: ContractStatusResponse = QueryMsg::ContractStatus {}.query(
+        querier,
+        block_size,
+        callback_code_hash,
+        contract_addr,
+    )?;
     Ok(answer.contract_status)
 }
 
@@ -544,39 +508,6 @@
     }
 }
 
-/// Returns a StdResult<TransactionHistory> from performing TransactionHistory query
-///
-/// # Arguments
-///
-/// * `querier` - a reference to the Querier dependency of the querying contract
-/// * `address` - the address whose transaction history should be displayed
-/// * `key` - String holding the authentication key needed to view transactions
-/// * `page` - Optional u32 representing the page number of transactions to display
-/// * `page_size` - u32 number of transactions to return
-/// * `block_size` - pad the message to blocks of this size
-/// * `callback_code_hash` - String holding the code hash of the contract being queried
-/// * `contract_addr` - address of the contract being queried
-#[allow(clippy::too_many_arguments)]
-pub fn transaction_history_query<Q: Querier>(
-    querier: &Q,
-    address: HumanAddr,
-    key: String,
-    page: Option<u32>,
-    page_size: u32,
-    block_size: usize,
-    callback_code_hash: String,
-    contract_addr: HumanAddr,
-) -> StdResult<TransactionHistory> {
-    let answer: TransactionHistoryResponse = QueryMsg::TransactionHistory {
-        address,
-        key,
-        page,
-        page_size,
-    }
-        .query(querier, block_size, callback_code_hash, contract_addr)?;
-    Ok(answer.transaction_history)
-}
-
 /// Returns a StdResult<Minters> from performing Minters query
 ///
 /// # Arguments
